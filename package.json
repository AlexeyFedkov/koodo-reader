{
  "name": "koodo-reader",
  "main": "main.js",
<<<<<<< HEAD
  "version": "1.7.3",
=======
  "version": "1.7.4",
>>>>>>> 0842eeca
  "description": "A cross-platform ebook reader",
  "author": {
    "name": "App by Troye",
    "email": "feedback@koodoreader.com"
  },
  "engines": {
    "node": ">=18.0.0",
    "npm": ">=6.0.0"
  },
  "repository": "https://github.com/koodo-reader/koodo-reader",
  "private": false,
  "resolutions": {
    "//": "See https://github.com/facebook/create-react-app/issues/11773",
    "react-error-overlay": "6.0.9"
  },
  "dependencies": {
    "@aws-sdk/client-s3": "^3.485.0",
    "@zip.js/zip.js": "^2.7.54",
    "adm-zip": "^0.5.2",
    "axios": "^0.19.2",
    "basic-ftp": "^5.0.5",
    "better-sqlite3": "^11.6.0",
    "buffer": "^6.0.3",
    "chinese-s2t": "^1.0.0",
    "copy-text-to-clipboard": "^2.2.0",
    "dompurify": "^3.0.1",
    "electron-is-dev": "^1.1.0",
    "electron-store": "^8.0.1",
    "fflate": "^0.8.2",
    "file-saver": "^2.0.5",
    "font-list": "^1.4.5",
    "fs-extra": "^9.1.0",
    "hammerjs": "^2.0.8",
    "howler": "^2.2.3",
    "iconv-lite": "^0.6.3",
    "js-untar": "^2.0.0",
    "jszip": "^3.10.1",
    "localforage": "^1.10.0",
    "mammoth": "^1.8.0",
    "marked": "^15.0.3",
    "mhtml2html": "^3.0.0",
    "qs": "^6.11.2",
    "rangy": "1.3.0",
    "react-hot-toast": "^2.1.1",
    "react-tooltip": "^5.26.3",
    "ssh2-sftp-client": "^9.1.0",
    "underscore": "^1.13.7",
    "webdav": "^5.7.1"
  },
  "devDependencies": {
    "@types/hammerjs": "^2.0.46",
    "@types/i18next": "^13.0.0",
    "@types/iconv-lite": "^0.0.1",
    "@types/node": "^13.13.2",
    "@types/react": "17.0.2",
    "@types/react-dom": "17.0.2",
    "@types/react-i18next": "^8.1.0",
    "@types/react-lottie": "^1.2.5",
    "@types/react-redux": "^7.1.7",
    "@types/react-router-dom": "^5.1.6",
    "@types/spark-md5": "^3.0.2",
    "@types/underscore": "^1.13.0",
    "@types/ws": "^8.5.5",
    "classnames": "^2.2.6",
    "concurrently": "^5.0.1",
    "cross-env": "^6.0.3",
    "electron": "20.3.12",
    "electron-builder": "^23.6.0",
    "electron-rebuild": "^3.2.9",
    "hard-source-webpack-plugin": "^0.13.1",
    "html-react-parser": "^5.1.10",
    "i18next": "^20.2.4",
    "nodemon": "^3.1.3",
    "rc-color-picker": "^1.2.6",
    "react": "^17.0.2",
    "react-device-detect": "^1.12.1",
    "react-dom": "^17.0.2",
    "react-dropzone": "^11.3.0",
    "react-hot-loader": "^4.13.1",
    "react-i18next": "^11.8.15",
    "react-lottie": "^1.2.3",
    "react-redux": "^7.2.0",
    "react-router-dom": "^5.2.0",
    "react-scripts": "^5.0.1",
    "redux": "^4.0.5",
    "redux-thunk": "^2.3.0",
    "source-map-explorer": "^2.5.2",
    "spark-md5": "^3.0.1",
    "typescript": "3.8.3",
    "wait-on": "^7.0.1"
  },
  "scripts": {
    "analyze": "source-map-explorer 'build/static/js/*.js'",
    "start": "react-scripts start",
    "build": "react-scripts build",
    "test": "react-scripts test",
    "eject": "react-scripts eject",
    "ele": "electron .",
    "dev": "concurrently \"cross-env BROWSER=none npm start\" \"wait-on http://127.0.0.1:3000/ && nodemon --watch main.js --exec electron .\"",
    "release": "electron-builder",
    "prerelease": "react-scripts build",
    "postinstall": "electron-builder install-app-deps",
    "rebuild": "electron-rebuild -f -w better-sqlite3"
  },
  "homepage": "./",
  "build": {
    "appId": "xyz.960960.koodo",
    "productName": "Koodo Reader",
    "copyright": "Copyright (c) 2020-2024 ${author}",
    "files": [
      "build/**/*",
      "node_modules/**/*",
      "package.json",
      "main.js",
      "sql-statement.js"
    ],
    "directories": {
      "buildResources": "assets"
    },
    "publish": {
      "provider": "github",
      "repo": "koodo-reader",
      "owner": "koodo-reader"
    },
    "buildDependenciesFromSource": false,
    "nodeGypRebuild": false,
    "fileAssociations": [
      {
        "ext": "epub",
        "icon": "assets/icons/epub",
        "role": "Viewer",
        "mimeType": "application/epub+zip"
      },
      {
        "ext": "pdf",
        "icon": "assets/icons/pdf",
        "role": "Viewer",
        "mimeType": "application/pdf"
      },
      {
        "ext": "mobi",
        "icon": "assets/icons/mobi",
        "role": "Viewer",
        "mimeType": "application/x-mobipocket-ebook"
      },
      {
        "ext": "azw3",
        "icon": "assets/icons/azw3",
        "role": "Viewer",
        "mimeType": "application/vnd.amazon.ebook"
      },
      {
        "ext": "azw",
        "icon": "assets/icons/azw3",
        "role": "Viewer",
        "mimeType": "application/vnd.amazon.ebook"
      },
      {
        "ext": "cbz",
        "icon": "assets/icons/comic",
        "role": "Viewer",
        "mimeType": "application/x-cbz"
      },
      {
        "ext": "cbr",
        "icon": "assets/icons/comic",
        "role": "Viewer",
        "mimeType": "application/x-cbr"
      },
      {
        "ext": "cbt",
        "icon": "assets/icons/comic",
        "role": "Viewer",
        "mimeType": "application/x-cbt"
      },
      {
        "ext": "cb7",
        "icon": "assets/icons/comic",
        "role": "Viewer",
        "mimeType": "application/x-cb7"
      },
      {
        "ext": "fb2",
        "icon": "assets/icons/fb2",
        "role": "Viewer",
        "mimeType": "application/x-fictionbook+xml"
      }
    ],
    "extends": null,
    "dmg": {
      "contents": [
        {
          "x": 410,
          "y": 150,
          "type": "link",
          "path": "/Applications"
        },
        {
          "x": 130,
          "y": 150,
          "type": "file"
        }
      ]
    },
    "mac": {
      "target": [
        {
          "target": "dmg",
          "arch": [
            "x64",
            "arm64"
          ]
        }
      ],
      "icon": "assets/icons/icon.icns",
      "category": "public.app-category.productivity",
      "artifactName": "${productName}-${version}-${arch}.${ext}"
    },
    "win": {
      "target": [
        {
          "target": "nsis",
          "arch": [
            "x64"
          ]
        },
        {
          "target": "zip",
          "arch": [
            "x64",
            "ia32",
            "arm64"
          ]
        },
        {
          "target": "portable",
          "arch": [
            "x64"
          ]
        }
      ],
      "icon": "assets/icons/icon.ico",
      "artifactName": "${productName}-${version}-${arch}-Win.${ext}",
      "publisherName": "App by Troye"
    },
    "linux": {
      "icon": "assets/icons",
      "category": "Office",
      "target": [
        {
          "target": "snap",
          "arch": [
            "x64"
          ]
        },
        {
          "target": "deb",
          "arch": [
            "arm64",
            "x64"
          ]
        },
        {
          "target": "rpm",
          "arch": [
            "x64"
          ]
        },
        {
          "target": "AppImage",
          "arch": [
            "arm64",
            "x64"
          ]
        }
      ],
      "artifactName": "${productName}-${version}-${arch}.${ext}"
    },
    "portable": {
      "artifactName": "${productName}-${version}-Portable.${ext}"
    },
    "nsis": {
      "artifactName": "${productName}-${version}.${ext}",
      "oneClick": false,
      "allowToChangeInstallationDirectory": true,
      "include": "assets/windows/installer.nsh"
    },
    "snap": {
      "publish": [
        {
          "provider": "github"
        }
      ]
    }
  },
  "eslintConfig": {
    "extends": "react-app",
    "rules": {
      "no-unused-vars": 2
    }
  },
  "browserslist": {
    "production": [
      ">0.2%",
      "not dead",
      "not op_mini all"
    ],
    "development": [
      "last 1 chrome version",
      "last 1 firefox version",
      "last 1 safari version"
    ]
  },
  "babel": {
    "presets": [
      "react-app"
    ],
    "plugins": [
      [
        "react-hot-loader/babel"
      ]
    ]
  }
}<|MERGE_RESOLUTION|>--- conflicted
+++ resolved
@@ -1,11 +1,7 @@
 {
   "name": "koodo-reader",
   "main": "main.js",
-<<<<<<< HEAD
-  "version": "1.7.3",
-=======
   "version": "1.7.4",
->>>>>>> 0842eeca
   "description": "A cross-platform ebook reader",
   "author": {
     "name": "App by Troye",
